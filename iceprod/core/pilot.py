--- conflicted
+++ resolved
@@ -103,17 +103,10 @@
                                  constants['stdlog']):
                     if os.path.exists(os.path.join(dirs,filename)):
                         with open(filename,'a') as f:
-<<<<<<< HEAD
-                            print(file=f, '')
-                            print(file=f, '----',dirs,'----')
-                            with open(os.path.join(dirs,filename)) as f2:
-                                print(file=f, f2.read())
-=======
                             print('')
                             print('----',dirs,'----', file=f)
                             with open(os.path.join(dirs,filename)) as f2:
                                 print(f2.read(), file=f)
->>>>>>> 30954804
 
     @gen.coroutine
     def monitor(self):
